{
    // Use IntelliSense to learn about possible attributes.
    // Hover to view descriptions of existing attributes.
    // For more information, visit: https://go.microsoft.com/fwlink/?linkid=830387
    "version": "0.2.0",
    "configurations": [
        {
            "name": "Current File",
            "type": "debugpy",
            "request": "launch",
            "program": "${file}",
            "console": "integratedTerminal",
            "justMyCode": true
        },
        {
            "name": "Current File with Arguments",
            "type": "debugpy",
            "request": "launch",
            "program": "${file}",
            "console": "integratedTerminal",
            "args": "${command:pickArgs}"
        },
        {
        "name": "Debug current test file (pytest)",
        "type": "debugpy",
        "request": "launch",
        "module": "pytest",
        // 运行光标所在文件；也可以通过 --maxfail=1 让失败即停
        "args": ["${file}", "-vv"],
        "justMyCode": false,
        "console": "integratedTerminal"
        },
        {
            "name": "CTF 00 solution",
            "type": "debugpy",
            "request": "launch",
            "program": "${workspaceFolder}/00_angr_find/solution.py",
            "console": "integratedTerminal"
        },
        {
            "name": "CTF 02 solution",
            "type": "debugpy",
            "request": "launch",
            "program": "${workspaceFolder}/02_angr_find_condition/solution.py",
            "console": "integratedTerminal",
            "args": ["02_angr_find_condition/02_angr_find_condition"]
        },
        {
            "name": "CTF 03 solution",
            "type": "debugpy",
            "request": "launch",
            "program": "${workspaceFolder}/03_angr_symbolic_registers/solution.py",
            "console": "integratedTerminal",
            "args": ["03_angr_symbolic_registers/03_angr_symbolic_registers"]
        },
        {
            "name": "Test ai_agent/libs/r2_utils.py (demo 4 RE funcs)",
            "type": "debugpy",
            "request": "launch",
            "program": "${workspaceFolder}/ai_agent/libs/r2_utils.py",
            "console": "integratedTerminal",
<<<<<<< HEAD
            "args": ["04_angr_symbolic_stack/04_angr_symbolic_stack"]
        },
        {
            "name": "Python: Debug RE Unittests",
            "type": "debugpy",
            "request": "launch",
            "module": "unittest",
            "args": [
                "ai_agent/tests/test_reverse_engineering.py"
            ],
            "console": "integratedTerminal",
            "justMyCode": true
=======
            "args": [
                "-b", "00_angr_find/00_angr_find_arm"
            ]
>>>>>>> 0a9c504b
        }
    ]
}<|MERGE_RESOLUTION|>--- conflicted
+++ resolved
@@ -59,24 +59,7 @@
             "request": "launch",
             "program": "${workspaceFolder}/ai_agent/libs/r2_utils.py",
             "console": "integratedTerminal",
-<<<<<<< HEAD
             "args": ["04_angr_symbolic_stack/04_angr_symbolic_stack"]
-        },
-        {
-            "name": "Python: Debug RE Unittests",
-            "type": "debugpy",
-            "request": "launch",
-            "module": "unittest",
-            "args": [
-                "ai_agent/tests/test_reverse_engineering.py"
-            ],
-            "console": "integratedTerminal",
-            "justMyCode": true
-=======
-            "args": [
-                "-b", "00_angr_find/00_angr_find_arm"
-            ]
->>>>>>> 0a9c504b
         }
     ]
 }