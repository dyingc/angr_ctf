#!/usr/bin/env python3

import binascii, sys, random, os, tempfile
from templite import Templite

def generate(argv):
  if len(argv) != 3:
    print('Usage: ./generate.py [seed] [output_file]')
    sys.exit()

  seed = argv[1]
  output_file = argv[2]

  random.seed(seed)

<<<<<<< HEAD
# cs492
#  rodata_tail_modifier = 0x15
#  rodata_parts = ''.join([ chr(random.randint(ord('A'), ord('Z'))) for _ in xrange(3) ] + [ chr(random.randint(0,4) + rodata_tail_modifier) ])
  rodata_tail_modifier = 0x10
  rodata_parts = ''.join([ chr(random.randint(ord('A'), ord('Z'))) for _ in xrange(3) ]
    + [ chr(ord('A') - rodata_tail_modifier) ])
  rodata_address = '0x' + rodata_parts.encode('hex')
=======
  rodata_tail_modifier = 0x2c
  rodata_parts = ''.join([ chr(random.randint(ord('A'), ord('Z'))) for _ in range(3) ]
    + [ chr(random.randint(ord('A') - rodata_tail_modifier, ord('Z') - rodata_tail_modifier)) ])
  rodata_address = '0x' + binascii.hexlify(rodata_parts.encode('utf8')).decode('utf8')
>>>>>>> 7b4d6cf0

  userdef_charset = 'ABCDEFGHIJKLMNOPQRSTUVWXYZ'
  userdef = ''.join(random.choice(userdef_charset) for _ in range(8))

  description = ''
  with open(os.path.join(os.path.dirname(os.path.realpath(__file__)), 'description.txt'), 'r') as desc_file:
    description = desc_file.read().encode('unicode_escape')

  template = open(os.path.join(os.path.dirname(os.path.realpath(__file__)), '16_angr_arbitrary_write.c.templite'), 'r').read()
  c_code = Templite(template).render(description=description, userdef=userdef)

  with tempfile.NamedTemporaryFile(delete=False, suffix='.c', mode='w') as temp:
    temp.write(c_code)
    temp.seek(0)
    os.system('gcc -fno-pie -no-pie -m32 -fno-stack-protector -Wl,--section-start=.data=' + rodata_address + ' -o ' + output_file + ' ' + temp.name)

if __name__ == '__main__':
  generate(sys.argv)<|MERGE_RESOLUTION|>--- conflicted
+++ resolved
@@ -13,20 +13,14 @@
 
   random.seed(seed)
 
-<<<<<<< HEAD
 # cs492
 #  rodata_tail_modifier = 0x15
+#  rodata_tail_modifier = 0x10
 #  rodata_parts = ''.join([ chr(random.randint(ord('A'), ord('Z'))) for _ in xrange(3) ] + [ chr(random.randint(0,4) + rodata_tail_modifier) ])
-  rodata_tail_modifier = 0x10
-  rodata_parts = ''.join([ chr(random.randint(ord('A'), ord('Z'))) for _ in xrange(3) ]
-    + [ chr(ord('A') - rodata_tail_modifier) ])
-  rodata_address = '0x' + rodata_parts.encode('hex')
-=======
   rodata_tail_modifier = 0x2c
   rodata_parts = ''.join([ chr(random.randint(ord('A'), ord('Z'))) for _ in range(3) ]
     + [ chr(random.randint(ord('A') - rodata_tail_modifier, ord('Z') - rodata_tail_modifier)) ])
   rodata_address = '0x' + binascii.hexlify(rodata_parts.encode('utf8')).decode('utf8')
->>>>>>> 7b4d6cf0
 
   userdef_charset = 'ABCDEFGHIJKLMNOPQRSTUVWXYZ'
   userdef = ''.join(random.choice(userdef_charset) for _ in range(8))
