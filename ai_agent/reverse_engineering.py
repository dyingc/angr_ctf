from langchain_core.tools import StructuredTool
from pydantic import BaseModel, Field
from typing import Dict, Any, List, Optional
import json
import sys, os
import subprocess
import yaml
import traceback
from io import StringIO
import contextlib
import concurrent.futures
from ai_agent.backends.dispatcher import call_backend

<<<<<<< HEAD
# Load configuration from YAML file
with open("ai_agent/config.yaml") as f:
    config = yaml.safe_load(f)
=======
# Lazy load configuration
_config = None
>>>>>>> 34e06c35

def get_config():
    """Lazily load and return the configuration."""
    global _config
    if _config is None:
        config_path = os.path.join(os.path.dirname(__file__), "config.yaml")
        with open(config_path) as f:
            _config = yaml.safe_load(f)
    return _config

# Get the list of functions in a binary, using the backend dispatcher
# Excluding those built-in functions

class FunctionListToolInput(BaseModel):
    binary_path: str = Field(..., description="The path to the binary file.")
    exclude_builtins: bool = Field(True, description="Whether to exclude the system or C-library built-in functions, usually starts with \"sym.\"")

<<<<<<< HEAD
def get_function_list(binary_path:str, exclude_builtins:bool=True)->Dict[str, Any]:
    # Open the binary in radare2
    r2 = r2pipe.open(binary_path)

    # Perform analysis (equivalent to "aaa" command)
    r2.cmd("aaa")

    # Get function list (equivalent to "afl" command)
    functions = r2.cmd("aflj")  # JSON output

    # Parse JSON output
    if not functions or not isinstance(functions, str):
        return {"result": [],
                "need_refine": False,
                "prompts": []}

    func_list = json.loads(functions)
    # Filter out built-in functions if needed
    if exclude_builtins:
        func_list = [f for f in func_list if not (f["name"].startswith("sym.imp.") or f["name"].startswith("fcn."))]

    shortented_func_list = [{"offset": func["offset"],
                  "name": func["name"],
                  "size": func["size"],
                  "realsz": func.get("realsz", func["size"]),
                  "file": func.get("file", ""),
                  "signature": func.get("signature", "N/A")} for func in func_list]

    # Get the list of calling functions of each function
    for func in shortented_func_list:
        calls = r2.cmd(f"axtj @ {func['offset']}")
        if calls:
            try:
                calls_data = json.loads(calls)
                # Correctly access the function name from the reference
                func["called_by"] = ', '.join([c.get('fcn_name', 'N/A') for c in calls_data])
            except json.JSONDecodeError:
                func["called_by"] = ''
        else:
            func["called_by"] = ''
    # Close the r2pipe session
    r2.quit()
    result = {"result": shortented_func_list,
              "need_refine": False,
              "prompts": []}
=======
def get_function_list(binary_path:str, exclude_builtins:bool=True)->List[Dict[str, Any]]:
    # Use the backend dispatcher to get the function list
    # Note: The backend's get_function_list may not include 'called_by' information.
    # This is a limitation of the current backend implementation.
    result = call_backend('get_function_list', binary_path, exclude_builtins)
>>>>>>> 34e06c35
    return result

# Create the function_list_tool tool
function_list_tool = StructuredTool.from_function(
    get_function_list,
    name="get_function_list",
    description="Get the list of functions in a binary, using the configured backend (Rizin or Radare2). Exclude built-in functions by default.",
    args_schema=FunctionListToolInput,
)

# get_function_list(binary_path=file_name, exclude_builtins=True)

# Get disassembly of a specific function from a binary, using the backend dispatcher

class DisassemblyToolInput(BaseModel):
    binary_path: str = Field(..., description="The path to the binary file.")
    function_name: str = Field(..., description="The name of the function to disassemble.")

def get_disassembly(binary_path:str, function_name:str)->Dict[str, Any]:
<<<<<<< HEAD
    # Open the binary in radare2
    r2 = r2pipe.open(binary_path)

    # Perform analysis (equivalent to "aaa" command)
    r2.cmd("e scr.color=0; aaa")

    # Get disassembly of the function (equivalent to "pdf @ function_name" command)
    disassembly_json = r2.cmd(f"pdfj @ {function_name}")
    if not disassembly_json or not isinstance(disassembly_json, str):
        return {"result": "", "need_refine": False, "prompts": []}
    
    try:
        disassembly = json.loads(disassembly_json)
    except json.JSONDecodeError:
        return {"result": "Failed to parse disassembly JSON.", "need_refine": False, "prompts": []}

    # Close the r2pipe session
    r2.quit()

    # The key for address is 'offset', and for instruction is 'opcode' or 'disasm'
    disa_str = '\n'.join([f"{d.get('offset', d.get('addr', 'N/A'))}\t{d.get('disasm', d.get('opcode', 'N/A'))}" for d in disassembly.get('ops', [])])

    return {"result": disa_str,
            "need_refine": False,
            "prompts": [
                    config["tool_messages"]["get_assemly_messages"]["system"],
                    config["tool_messages"]["get_assemly_messages"]["task"].format(original_assembly_code=disa_str)
                ]
        }
=======
    # Use the backend dispatcher to get the disassembly
    result = call_backend('get_disassembly', binary_path, function_name)
    return {"result": result}
>>>>>>> 34e06c35

# Create the disassembly_tool tool
disassembly_tool = StructuredTool.from_function(
    get_disassembly,
    name="get_disassembly",
    description="Get disassembly of a specific function from a binary, using the configured backend (Rizin or Radare2).",
    args_schema=DisassemblyToolInput,
)

# get_disassembly(file_name, "dbg.main")


# Get the pseudo code of a specific function from a binary, using the backend dispatcher
class PseudoCodeToolInput(BaseModel):
    binary_path: str = Field(..., description="The path to the binary file.")
    function_name: str = Field(..., description="The name of the function to get pseudo C code.")

<<<<<<< HEAD
def get_pseudo_code(binary_path:str, function_name:str)-> Dict[str, Any]: # Changed return type to Dict[str, Any]
    # Open the binary in radare2
    r2 = r2pipe.open(binary_path)

    # Perform analysis (equivalent to "aaa" command)
    r2.cmd("e scr.color=0; aaa")

    # Get pseudo code of the function (equivalent to "pdg @ function_name" command)
    try:
        pseudo_code_json = r2.cmd(f"pdgj @ {function_name}")
        if not pseudo_code_json or not isinstance(pseudo_code_json, str):
            return {
                "result": "Failed to get pseudo code. The command returned empty.",
                "need_refine": True,
                "prompts": []
            }
        pseudo_code = json.loads(pseudo_code_json)
        pcode_str = pseudo_code.get('code', "No code found in pseudo-code output.")

    except RuntimeError as e:
        pcode_str = f"Failed to get pseudo code due to a runtime error: {e}. This might be due to issues with the Ghidra decompiler plugin."
    except json.JSONDecodeError:
        pcode_str = "Failed to parse pseudo-code JSON. The decompiler might have produced invalid output."
    except Exception as e:
        pcode_str = f"An unexpected error occurred while getting pseudo code: {e}"
    finally:
        # Close the r2pipe session
        r2.quit()
=======
def get_pseudo_code(binary_path:str, function_name:str)-> List[Dict[str, Any]]:
    # Use the backend dispatcher to get the pseudo code
    config = get_config()
    pcode_str = call_backend('get_pseudo_code', binary_path, function_name)
    if not pcode_str:
        return {
            "result": "",
            "need_refine": True,
            "prompts": [
                config["tool_messages"]["get_pseudo_code_messages"]["system"],
                config["tool_messages"]["get_pseudo_code_messages"]["task"].format(original_pseudo_code="")
            ]
        }
>>>>>>> 34e06c35

    return {
        "result": pcode_str,
        "need_refine": True,
        "prompts": [
            config["tool_messages"]["get_pseudo_code_messages"]["system"],
            config["tool_messages"]["get_pseudo_code_messages"]["task"].format(original_pseudo_code=pcode_str)
        ]}

# Create the pseudo_code_tool tool
pseudo_code_tool = StructuredTool.from_function(
    get_pseudo_code,
    name="get_pseudo_code",
<<<<<<< HEAD
    description="Get pseudo C code of a specific function from a binary, \nusing radare2's Ghidra plugin. Dependancies: radare2 with Ghidra plugin installed.",
=======
    description="Get pseudo C code of a specific function from a binary, \nusing Rizin's Ghidra plugin. Dependencies: Rizin with Ghidra plugin installed.",
>>>>>>> 34e06c35
    args_schema=PseudoCodeToolInput,
)

# get_pseudo_code(file_name, "dbg.main")
class PythonInterpreterToolInput(BaseModel):
    code: str = Field(..., description="The Python code to execute.")
    timeout: int = Field(10, description="Maximum execution time in seconds before timeout.")

@contextlib.contextmanager
def capture_stdout():
    """Capture stdout and return it as a string."""
    stdout = StringIO()
    old_stdout = sys.stdout
    sys.stdout = stdout
    try:
        yield stdout
    finally:
        sys.stdout = old_stdout

def execute_code_with_timeout(code, local_vars, timeout):
    """Execute code with timeout using ThreadPoolExecutor."""
    def exec_target():
        exec(code, local_vars, local_vars)  # Use shared environment for both globals and locals

    with concurrent.futures.ThreadPoolExecutor(max_workers=1) as executor:
        future = executor.submit(exec_target)
        try:
            future.result(timeout=timeout)
        except concurrent.futures.TimeoutError:
            raise TimeoutError(f"Execution timed out after {timeout} seconds")

def execute_python_code(code: str, timeout: int = 7_200) -> Dict[str, Any]:
    """
    Execute Python code passed as a string and return the output.

    Args:
        code: A string containing Python code to execute
        timeout: Maximum execution time in seconds before timing out

    Returns:
        The output of the executed code as a string
    """
    result_content = "" # Initialize result_content
    try:
        # Create a dictionary for local variables
        local_vars = {}
        hit_error = False

        # Capture stdout during execution
        with capture_stdout() as output:
            # Execute the code with timeout
            try:
                # Check for syntax errors before execution
                compile(code, '<string>', 'exec')

                # Execute with timeout using ThreadPoolExecutor
                execute_code_with_timeout(code, local_vars, timeout)

            except TimeoutError as e:
                hit_error = True
                result_content = f"{str(e)}\nThe given code is running too slowly. Please check the code and try again."
            except SyntaxError as e:
                hit_error = True
                # For syntax errors, we can get line and position information directly
                offset_str = str(e.offset) if e.offset is not None else "N/A"
                result_content =  f"SyntaxError while calling the given code: {str(e.msg)} (line {e.lineno}, position {offset_str})\n" + \
                       f"```\n{e.text}\n{' ' * (e.offset-1) if e.offset is not None else ''}^\n```\nPlease check the code and try again."
            except Exception as e:
                # Get the full traceback
                full_tb = traceback.format_exc()

                # Extract just the relevant parts (error type, message, and code context)
                tb_lines = full_tb.split('\n')
                cleaned_tb = []

                # Find where the "<string>" part starts (the executed code)
                for i, line in enumerate(tb_lines):
                    if '<string>' in line:
                        # Add this line and all subsequent lines
                        cleaned_tb = tb_lines[i:]
                        break

                # If we couldn't find the specific part, use the last few lines which typically
                # contain the exception type and message
                if not cleaned_tb and len(tb_lines) >= 3:
                    cleaned_tb = tb_lines[-3:]

                hit_error = True
                result_content = f"Error during execution:\n" + '\n'.join(cleaned_tb) + "\nPlease check the code and try again."

        if not hit_error:
            # Get captured output
            result = output.getvalue()

            # If there's no stdout but there are return values in local variables,
            # add them to the result
            if not result.strip() and local_vars:
                # Find potential result variables
                potential_results = [var for var in local_vars if not var.startswith('_')]
                if potential_results:
                    result += "\nLocal variables after execution:\n"
                    for var in potential_results:
                        result += f"{var}: {repr(local_vars[var])}\n"

            result_content = result.strip() if result.strip() else "Code executed successfully with no output."

    except Exception as e:
        result_content = f"Error setting up execution environment: {str(e)}"

    final_result = {
        "result": result_content,
        "need_refine": False,
        "prompts": []
    }
    return final_result


# Create the python_interpreter_tool
python_interpreter_tool = StructuredTool.from_function(
    execute_python_code,
    name="execute_python_code",
    description="Execute Python code passed as a string and return the output.",
    args_schema=PythonInterpreterToolInput,
)

# --- New Tools based on r2_utils ---

# get_call_graph
class CallGraphToolInput(BaseModel):
    binary_path: str = Field(..., description="The path to the binary file.")
    function_name: Optional[str] = Field(None, description="The name of the function to generate the call graph for. If None, a global call graph is generated.")

def get_call_graph(tool_input: CallGraphToolInput) -> Dict[str, Any]:
    result = call_backend('get_call_graph', tool_input.binary_path, tool_input.function_name)
    return {"result": result, "need_refine": False, "prompts": []}

call_graph_tool = StructuredTool.from_function(
    get_call_graph,
    name="get_call_graph",
    description="Generates a call graph for a binary using Rizin. Can be global or for a specific function with depth.",
    args_schema=CallGraphToolInput,
)

# get_cfg_basic_blocks
class CFGBasicBlocksToolInput(BaseModel):
    binary_path: str = Field(..., description="The path to the binary file.")
    function_name: str = Field(..., description="The name of the function to get basic blocks for.")

def _get_cfg_basic_blocks_tool_impl(tool_input: CFGBasicBlocksToolInput) -> Dict[str, Any]:
    result = call_backend('get_cfg_basic_blocks', tool_input.binary_path, tool_input.function_name)
    return {"result": result, "need_refine": False, "prompts": []}

cfg_basic_blocks_tool = StructuredTool.from_function(
    _get_cfg_basic_blocks_tool_impl,
    name="get_cfg_basic_blocks",
    description="Retrieves basic blocks information for a given function, including boundaries and control flow information.",
    args_schema=CFGBasicBlocksToolInput,
)

# get_strings
class GetStringsToolInput(BaseModel):
    binary_path: str = Field(..., description="The path to the binary file.")
    min_length: int = Field(4, description="Minimum length of strings to extract.")

def _get_strings_tool_impl(tool_input: GetStringsToolInput) -> Dict[str, Any]:
    result = call_backend('get_strings', tool_input.binary_path, tool_input.min_length)
    return {"result": result, "need_refine": False, "prompts": []}

get_strings_tool = StructuredTool.from_function(
    _get_strings_tool_impl,
    name="get_strings",
    description="Extracts printable strings from a binary using Rizin.",
    args_schema=GetStringsToolInput,
)

# search_string_refs
class SearchStringRefsToolInput(BaseModel):
    binary_path: str = Field(..., description="The path to the binary file.")
    query: str = Field(..., description="The substring or regex to search for.")
    ignore_case: bool = Field(True, description="Whether to ignore case during search.")
    max_refs: int = Field(50, description="Maximum number of references to return per string.")

def _search_string_refs_tool_impl(tool_input: SearchStringRefsToolInput) -> Dict[str, Any]:
    result = call_backend('search_string_refs', tool_input.binary_path, tool_input.query, tool_input.ignore_case, tool_input.max_refs)
    return {"result": result, "need_refine": False, "prompts": []}

search_string_refs_tool = StructuredTool.from_function(
    _search_string_refs_tool_impl,
    name="search_string_refs",
    description="Searches for string references in a binary based on a query (substring or regex) using Rizin.",
    args_schema=SearchStringRefsToolInput,
)

# emulate_function
class EmulateFunctionToolInput(BaseModel):
    binary_path: str = Field(..., description="The path to the binary file.")
    function_name: str = Field(..., description="The name of the function to emulate.")
    max_steps: int = Field(100, description="Maximum number of emulation steps.")
    timeout: int = Field(60, description="Maximum execution time in seconds before timeout.")

def _emulate_function_tool_impl(tool_input: EmulateFunctionToolInput) -> Dict[str, Any]:
<<<<<<< HEAD
    emulation_result = r2u.emulate_function(
        tool_input.binary_path,
        tool_input.function_name,
        tool_input.max_steps,
        tool_input.timeout
    )

    # Add a human-readable summary to the result for better interpretation,
    # while preserving the detailed raw output.
    if "error" in emulation_result:
        summary = f"Emulation failed: {emulation_result['error']}"
    else:
        status = emulation_result.get('status', 'unknown').replace('_', ' ').capitalize()
        summary = f"Emulation finished with status: {status}."

    # Combine the summary with the detailed data for a comprehensive output.
    final_output = {
        "summary": summary,
        "details": emulation_result
    }

    return {"result": final_output, "need_refine": False, "prompts": []}
=======
    result = call_backend('emulate_function', tool_input.binary_path, tool_input.function_name, max_steps=tool_input.max_steps, timeout=tool_input.timeout)
    return {"result": result, "need_refine": False, "prompts": []}
>>>>>>> 34e06c35

emulate_function_tool = StructuredTool.from_function(
    _emulate_function_tool_impl,
    name="emulate_function",
    description="Emulates a function for a specified number of steps and returns register states and trace using Rizin's ESIL.",
    args_schema=EmulateFunctionToolInput,
)

# Define the input schema for the execute_os_command tool
class ExecuteOSCommandToolInput(BaseModel):
    command: str = Field(..., description="The OS command to execute. For example \"ls -l /tmp\".")
    timeout: int = Field(60, description="Maximum execution time in seconds before timeout.")

def execute_os_command(command: str, timeout: int = 60) -> Dict[str, Any]:
    """
    Execute an OS command and return the output.

    Args:
        command: The OS command to execute.
        timeout: Maximum execution time in seconds before timeout.

    Returns:
        A dictionary containing the command output, error (if any), and execution status.
    """
    try:
        # Execute the command with a timeout
        result = subprocess.run(
            command,
            shell=True,
            timeout=timeout,
            capture_output=True,
            text=True
        )

        # Prepare the result dictionary
        output = {
            "stdout": result.stdout,
            "stderr": result.stderr,
            "returncode": result.returncode,
            "success": result.returncode == 0
        }

        return {
            "result": output,
            "need_refine": False,
            "prompts": []
        }

    except subprocess.TimeoutExpired:
        return {
            "result": {
                "stdout": "",
                "stderr": "Command timed out",
                "returncode": -1,
                "success": False
            },
            "need_refine": False,
            "prompts": []
        }
    except Exception as e:
        return {
            "result": {
                "stdout": "",
                "stderr": str(e),
                "returncode": -1,
                "success": False
            },
            "need_refine": False,
            "prompts": []
        }

# Create the execute_os_command_tool tool
execute_os_command_tool = StructuredTool.from_function(
    execute_os_command,
    name="execute_os_command",
    description="Execute an OS command and return the output. This can be used for anything from preparing the environment, installing missing dependencies, verifying file existence, to running scripts or binaries, etc.",
    args_schema=ExecuteOSCommandToolInput,
)

class InternalInferenceToolInput(BaseModel):
    known_facts: List[str] = Field(..., description="List of known facts or information already available.")
    reasoning_method: str = Field(..., description="Type of reasoning applied, e.g., deduction, induction, etc.")
    arguments: List[str] = Field(..., description="The lines of reasoning or arguments constructed from the known facts.")
    inferred_insights: List[str] = Field(..., description="The final insights, answer, or results derived.")
    validation_check: Optional[str] = Field(None, description="Internal validation or consistency check explanation.")

    def get_inference_repr(self) -> str:
        text = f"Known Facts:\n"
        for fact in self.known_facts:
            text += f"- {fact}\n"
        text += f"Reasoning Method: {self.reasoning_method}\n"
        text += f"Arguments:\n"
        for arg in self.arguments:
            text += f"- {arg}\n"
        text += f"Conclusion:\n"
        for insight in self.inferred_insights:
            text += f"- {insight}\n"
        if self.validation_check:
            text += f"Validation Check: {self.validation_check}\n"
        return text

def do_internal_inference(
    known_facts: List[str],
    reasoning_method: str,
    arguments: List[str],
    inferred_insights: Optional[List[str]] = None,
    validation_check: Optional[str] = None,
) -> InternalInferenceToolInput:
    return InternalInferenceToolInput(
        known_facts=known_facts,
        reasoning_method=reasoning_method,
        arguments=arguments,
        inferred_insights=inferred_insights or [],
        validation_check=validation_check,
    )

internal_inference_tool = StructuredTool.from_function(
    func=do_internal_inference,
    name="do_internal_inference",
    description="Use this tool to perform internal reasoning and inference based only on existing known facts and logical methods.",
    args_schema=InternalInferenceToolInput,
)

if __name__ == "__main__":
    # Example usage of the tools
    import os
    binary_path = os.path.join(os.path.curdir, "./00_angr_find/00_angr_find_arm")
    function_name = "main"

    # # Get function list
    # function_list = get_function_list(binary_path, exclude_builtins=True)

    # # Get disassembly of a specific function
    # disassembly = get_disassembly(binary_path, function_name)

    # # Get pseudo code of a specific function
    # pseudo_code = get_pseudo_code(binary_path, function_name)

    from ai_agent.core import call_graph, cfg, strings, emulation

    # Get call graph for a specific function
    # cg1 = get_call_graph(CallGraphToolInput(binary_path=binary_path, function_name="sym._complex_function"))
    # cg2 = call_graph.get_call_graph(binary_path, "sym._complex_function")

    # Get basic blocks for a specific function
    cfg_blocks = cfg.get_cfg_basic_blocks(binary_path, function_name)

    pass<|MERGE_RESOLUTION|>--- conflicted
+++ resolved
@@ -11,14 +11,8 @@
 import concurrent.futures
 from ai_agent.backends.dispatcher import call_backend
 
-<<<<<<< HEAD
-# Load configuration from YAML file
-with open("ai_agent/config.yaml") as f:
-    config = yaml.safe_load(f)
-=======
 # Lazy load configuration
 _config = None
->>>>>>> 34e06c35
 
 def get_config():
     """Lazily load and return the configuration."""
@@ -36,59 +30,11 @@
     binary_path: str = Field(..., description="The path to the binary file.")
     exclude_builtins: bool = Field(True, description="Whether to exclude the system or C-library built-in functions, usually starts with \"sym.\"")
 
-<<<<<<< HEAD
-def get_function_list(binary_path:str, exclude_builtins:bool=True)->Dict[str, Any]:
-    # Open the binary in radare2
-    r2 = r2pipe.open(binary_path)
-
-    # Perform analysis (equivalent to "aaa" command)
-    r2.cmd("aaa")
-
-    # Get function list (equivalent to "afl" command)
-    functions = r2.cmd("aflj")  # JSON output
-
-    # Parse JSON output
-    if not functions or not isinstance(functions, str):
-        return {"result": [],
-                "need_refine": False,
-                "prompts": []}
-
-    func_list = json.loads(functions)
-    # Filter out built-in functions if needed
-    if exclude_builtins:
-        func_list = [f for f in func_list if not (f["name"].startswith("sym.imp.") or f["name"].startswith("fcn."))]
-
-    shortented_func_list = [{"offset": func["offset"],
-                  "name": func["name"],
-                  "size": func["size"],
-                  "realsz": func.get("realsz", func["size"]),
-                  "file": func.get("file", ""),
-                  "signature": func.get("signature", "N/A")} for func in func_list]
-
-    # Get the list of calling functions of each function
-    for func in shortented_func_list:
-        calls = r2.cmd(f"axtj @ {func['offset']}")
-        if calls:
-            try:
-                calls_data = json.loads(calls)
-                # Correctly access the function name from the reference
-                func["called_by"] = ', '.join([c.get('fcn_name', 'N/A') for c in calls_data])
-            except json.JSONDecodeError:
-                func["called_by"] = ''
-        else:
-            func["called_by"] = ''
-    # Close the r2pipe session
-    r2.quit()
-    result = {"result": shortented_func_list,
-              "need_refine": False,
-              "prompts": []}
-=======
 def get_function_list(binary_path:str, exclude_builtins:bool=True)->List[Dict[str, Any]]:
     # Use the backend dispatcher to get the function list
     # Note: The backend's get_function_list may not include 'called_by' information.
     # This is a limitation of the current backend implementation.
     result = call_backend('get_function_list', binary_path, exclude_builtins)
->>>>>>> 34e06c35
     return result
 
 # Create the function_list_tool tool
@@ -108,41 +54,9 @@
     function_name: str = Field(..., description="The name of the function to disassemble.")
 
 def get_disassembly(binary_path:str, function_name:str)->Dict[str, Any]:
-<<<<<<< HEAD
-    # Open the binary in radare2
-    r2 = r2pipe.open(binary_path)
-
-    # Perform analysis (equivalent to "aaa" command)
-    r2.cmd("e scr.color=0; aaa")
-
-    # Get disassembly of the function (equivalent to "pdf @ function_name" command)
-    disassembly_json = r2.cmd(f"pdfj @ {function_name}")
-    if not disassembly_json or not isinstance(disassembly_json, str):
-        return {"result": "", "need_refine": False, "prompts": []}
-    
-    try:
-        disassembly = json.loads(disassembly_json)
-    except json.JSONDecodeError:
-        return {"result": "Failed to parse disassembly JSON.", "need_refine": False, "prompts": []}
-
-    # Close the r2pipe session
-    r2.quit()
-
-    # The key for address is 'offset', and for instruction is 'opcode' or 'disasm'
-    disa_str = '\n'.join([f"{d.get('offset', d.get('addr', 'N/A'))}\t{d.get('disasm', d.get('opcode', 'N/A'))}" for d in disassembly.get('ops', [])])
-
-    return {"result": disa_str,
-            "need_refine": False,
-            "prompts": [
-                    config["tool_messages"]["get_assemly_messages"]["system"],
-                    config["tool_messages"]["get_assemly_messages"]["task"].format(original_assembly_code=disa_str)
-                ]
-        }
-=======
     # Use the backend dispatcher to get the disassembly
     result = call_backend('get_disassembly', binary_path, function_name)
     return {"result": result}
->>>>>>> 34e06c35
 
 # Create the disassembly_tool tool
 disassembly_tool = StructuredTool.from_function(
@@ -160,36 +74,6 @@
     binary_path: str = Field(..., description="The path to the binary file.")
     function_name: str = Field(..., description="The name of the function to get pseudo C code.")
 
-<<<<<<< HEAD
-def get_pseudo_code(binary_path:str, function_name:str)-> Dict[str, Any]: # Changed return type to Dict[str, Any]
-    # Open the binary in radare2
-    r2 = r2pipe.open(binary_path)
-
-    # Perform analysis (equivalent to "aaa" command)
-    r2.cmd("e scr.color=0; aaa")
-
-    # Get pseudo code of the function (equivalent to "pdg @ function_name" command)
-    try:
-        pseudo_code_json = r2.cmd(f"pdgj @ {function_name}")
-        if not pseudo_code_json or not isinstance(pseudo_code_json, str):
-            return {
-                "result": "Failed to get pseudo code. The command returned empty.",
-                "need_refine": True,
-                "prompts": []
-            }
-        pseudo_code = json.loads(pseudo_code_json)
-        pcode_str = pseudo_code.get('code', "No code found in pseudo-code output.")
-
-    except RuntimeError as e:
-        pcode_str = f"Failed to get pseudo code due to a runtime error: {e}. This might be due to issues with the Ghidra decompiler plugin."
-    except json.JSONDecodeError:
-        pcode_str = "Failed to parse pseudo-code JSON. The decompiler might have produced invalid output."
-    except Exception as e:
-        pcode_str = f"An unexpected error occurred while getting pseudo code: {e}"
-    finally:
-        # Close the r2pipe session
-        r2.quit()
-=======
 def get_pseudo_code(binary_path:str, function_name:str)-> List[Dict[str, Any]]:
     # Use the backend dispatcher to get the pseudo code
     config = get_config()
@@ -203,7 +87,6 @@
                 config["tool_messages"]["get_pseudo_code_messages"]["task"].format(original_pseudo_code="")
             ]
         }
->>>>>>> 34e06c35
 
     return {
         "result": pcode_str,
@@ -217,11 +100,7 @@
 pseudo_code_tool = StructuredTool.from_function(
     get_pseudo_code,
     name="get_pseudo_code",
-<<<<<<< HEAD
-    description="Get pseudo C code of a specific function from a binary, \nusing radare2's Ghidra plugin. Dependancies: radare2 with Ghidra plugin installed.",
-=======
     description="Get pseudo C code of a specific function from a binary, \nusing Rizin's Ghidra plugin. Dependencies: Rizin with Ghidra plugin installed.",
->>>>>>> 34e06c35
     args_schema=PseudoCodeToolInput,
 )
 
@@ -423,33 +302,8 @@
     timeout: int = Field(60, description="Maximum execution time in seconds before timeout.")
 
 def _emulate_function_tool_impl(tool_input: EmulateFunctionToolInput) -> Dict[str, Any]:
-<<<<<<< HEAD
-    emulation_result = r2u.emulate_function(
-        tool_input.binary_path,
-        tool_input.function_name,
-        tool_input.max_steps,
-        tool_input.timeout
-    )
-
-    # Add a human-readable summary to the result for better interpretation,
-    # while preserving the detailed raw output.
-    if "error" in emulation_result:
-        summary = f"Emulation failed: {emulation_result['error']}"
-    else:
-        status = emulation_result.get('status', 'unknown').replace('_', ' ').capitalize()
-        summary = f"Emulation finished with status: {status}."
-
-    # Combine the summary with the detailed data for a comprehensive output.
-    final_output = {
-        "summary": summary,
-        "details": emulation_result
-    }
-
-    return {"result": final_output, "need_refine": False, "prompts": []}
-=======
     result = call_backend('emulate_function', tool_input.binary_path, tool_input.function_name, max_steps=tool_input.max_steps, timeout=tool_input.timeout)
     return {"result": result, "need_refine": False, "prompts": []}
->>>>>>> 34e06c35
 
 emulate_function_tool = StructuredTool.from_function(
     _emulate_function_tool_impl,
@@ -597,4 +451,4 @@
     # Get basic blocks for a specific function
     cfg_blocks = cfg.get_cfg_basic_blocks(binary_path, function_name)
 
-    pass+    pass
