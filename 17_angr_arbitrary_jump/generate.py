--- conflicted
+++ resolved
@@ -19,13 +19,8 @@
   text_tail_modifier1 = 0x01
   text_parts = ''.join([ chr(random.randint(ord('A'), ord('Z'))) for _ in range(2) ]
     + [ chr(random.randint(ord('A') - text_tail_modifier1, ord('Z') - text_tail_modifier1)) ]
-<<<<<<< HEAD
-    + [ chr(ord('A') - text_tail_modifier0) ])
-  text_address = '0x' + text_parts.encode('hex')
-=======
     + [ chr(random.randint(ord('A') - text_tail_modifier0, ord('Z') - text_tail_modifier0)) ])
   text_address = '0x' + binascii.hexlify(text_parts.encode('utf8')).decode('utf8')
->>>>>>> 7b4d6cf0
 
   description = ''
   with open(os.path.join(os.path.dirname(os.path.realpath(__file__)), 'description.txt'), 'r') as desc_file:
